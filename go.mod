--- conflicted
+++ resolved
@@ -19,11 +19,7 @@
 	github.com/kr/text v0.2.0 // indirect
 	github.com/planetscale/vtprotobuf v0.6.0 // indirect
 	golang.org/x/sync v0.11.0 // indirect
-<<<<<<< HEAD
 	google.golang.org/protobuf v1.36.5 // indirect
-=======
-	google.golang.org/protobuf v1.36.4 // indirect
->>>>>>> de4e1788
 )
 
 require (
@@ -37,15 +33,9 @@
 	github.com/stretchr/testify v1.10.0
 	github.com/tknie/adabas-go-api v1.7.12
 	github.com/tknie/errorrepo v0.1.0
-<<<<<<< HEAD
 	golang.org/x/crypto v0.33.0 // indirect
 	golang.org/x/exp v0.0.0-20250207012021-f9890c6ad9f3
 	golang.org/x/sys v0.30.0 // indirect
-=======
-	golang.org/x/crypto v0.32.0 // indirect
-	golang.org/x/exp v0.0.0-20250106191152-7588d65b2ba8
-	golang.org/x/sys v0.29.0 // indirect
->>>>>>> de4e1788
 	golang.org/x/text v0.22.0 // indirect
 	gopkg.in/yaml.v3 v3.0.1
 )